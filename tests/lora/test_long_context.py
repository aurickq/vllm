import ast
from typing import List, Optional, Tuple

import numpy as np
import pytest

import vllm
from vllm import SamplingParams
from vllm.lora.layers import LinearScalingRotaryEmbeddingWithLora
from vllm.lora.request import LoRARequest
from vllm.model_executor.layers.rotary_embedding import (
    LinearScalingRotaryEmbedding)

from .data.long_context_test_data import prompts_and_responses

context_len_to_scaling_factor = {
    "16k": 4,
    "32k": 8,
}

# We use the same sampling params for all requests
sampling_params = SamplingParams(
    temperature=0,
    max_tokens=100,
)


def _create_lora_request(lora_id, long_context_infos):
    context_len = long_context_infos[lora_id]["context_length"]
    scaling_factor = context_len_to_scaling_factor[context_len]
    return LoRARequest(
        # There are 2 LoRAs for 16K, we need to add lora_id to indicate
        # they are different LoRAs.
        context_len + str(lora_id),
        lora_id,
        long_context_infos[lora_id]["lora"],
        None,
        4096 * scaling_factor,
    )


def evaluate_json_response(model_response, golden_response):
    """Evaluates the model response against the golden response.

    Returns a score between 0 and 1, where 1 is a perfect match and 0 is no
    match. The score quantifies how well the model is able to extract the
    golden JSON from the long context.
    """
    try:
        model_response = ast.literal_eval(model_response)
    except Exception as e:
        raise ValueError(
            f"Model response is not a valid JSON. Expected {golden_response}, "
            f"got  {model_response}") from e

    # Normally, we would flatten the dictionary and compare the values, but in
    # this case, we know that the dictionary is only 2 levels deep
    positive_values = 0
    total_values = 0
    # We look at all the attributes of the person that we are extracting a
    # biography of and copmare them to the golden response
    for person_attribute, person_attribute_value in golden_response.items():
        if person_attribute in model_response:
            if isinstance(person_attribute_value, dict):
                for (sub_attribute,
                     sub_attribute_value) in person_attribute_value.items():
                    total_values += 1
                    if sub_attribute in model_response[
                            person_attribute] and model_response[
                                person_attribute][
                                    sub_attribute] == sub_attribute_value:
                        positive_values += 1
            else:
                total_values += 1
                if model_response[person_attribute] == person_attribute_value:
                    positive_values += 1
        else:
            # We count a missing sub-dict as a single missed value.
            total_values += 1

    # Return a score between 0 and 1
    return positive_values / total_values


def generate(
    llm: vllm.LLM,
    inputs: Tuple[str, SamplingParams, Optional[LoRARequest]],
):
    prompts, sampling_param, lora_request = inputs
    outputs = llm.generate(prompts, sampling_param, lora_request=lora_request)
    return outputs[0].outputs[0].text.strip()


def batched_generate(
    llm: vllm.LLM,
    inputs: List[Tuple[str, SamplingParams, Optional[LoRARequest]]],
):
    for input in inputs:
        prompt, sampling_param, lora_req = input
        # Add requests to the engine and run the engine
        llm._validate_and_add_requests(prompt,
                                       sampling_param,
                                       lora_request=lora_req,
                                       prompt_adapter_request=None)

    outputs = llm._run_engine(use_tqdm=True)
    return [outputs[i].outputs[0].text.strip() for i in range(len(outputs))]


@pytest.fixture(scope="module")
def lora_llm(long_context_infos):
    scaling_factors = [
        context_len_to_scaling_factor[info["context_length"]]
        for info in long_context_infos.values()
    ]

<<<<<<< HEAD
    llm = vllm.LLM("meta-llama/Llama-2-13b-chat-hf",
                   enable_lora=True,
                   max_num_seqs=16,
                   max_loras=2,
                   long_lora_scaling_factors=tuple(scaling_factors),
                   max_num_batched_tokens=4096 * 8,
                   tensor_parallel_size=4,
                   distributed_executor_backend="mp",
                   enable_chunked_prefill=True)
=======
    llm = vllm.LLM(
        "meta-llama/Llama-2-13b-chat-hf",
        enable_lora=True,
        max_num_seqs=16,
        max_loras=2,
        long_lora_scaling_factors=tuple(scaling_factors),
        max_num_batched_tokens=4096 * 8,
        tensor_parallel_size=4,
        # FIXME enable async output processor
        disable_async_output_proc=True,
        distributed_executor_backend="mp")
>>>>>>> fc6c2746
    yield llm
    del llm


def test_rotary_emb_replaced(dist_init):
    """Verify rotary emb in all the layers are replaced"""
    from vllm.engine.arg_utils import EngineArgs
    from vllm.worker.model_runner import ModelRunner
    engine_args = EngineArgs("meta-llama/Llama-2-7b-hf",
                             long_lora_scaling_factors=(4.0, ),
                             enable_lora=True)
    engine_config = engine_args.create_engine_config()
    model_runner = ModelRunner(
        model_config=engine_config.model_config,
        parallel_config=engine_config.parallel_config,
        scheduler_config=engine_config.scheduler_config,
        device_config=engine_config.device_config,
        cache_config=engine_config.cache_config,
        load_config=engine_config.load_config,
        lora_config=engine_config.lora_config,
        is_driver_worker=True,
    )
    model_runner.load_model()
    rotary_emb_count = 0
    for module_name, module in model_runner.model.named_modules(
            remove_duplicate=False):
        if "rotary_emb" in module_name:
            if "base_layer" not in module_name:
                rotary_emb_count += 1
                assert isinstance(module, LinearScalingRotaryEmbeddingWithLora)
            else:
                assert isinstance(module, LinearScalingRotaryEmbedding)
    # Llama 2 has 32 layers.
    assert rotary_emb_count == 32


@pytest.mark.skip_global_cleanup
def test_batched_rope_kernel(lora_llm, long_context_infos):
    """We test the batched kernel by comparing the results of batched an
        non-batched generation.
    """
    # Create non batched results first to compare against batched results
    non_batched_results: List[str] = []

    for lora_id, info in long_context_infos.items():
        context_len = info["context_length"]
        lora_prompt = (prompts_and_responses[context_len][0]["prompt"],
                       sampling_params,
                       _create_lora_request(lora_id, long_context_infos))
        lora_output = generate(lora_llm, lora_prompt)
        non_batched_results.append(lora_output)

    # Create batched results
    # Each element of the batch must be
    # (prompt, prompt_sampling_params, prompt_lora_request)
    batched_prompts: List[Tuple[str, SamplingParams,
                                Optional[LoRARequest]]] = []
    for lora_id, info in long_context_infos.items():
        context_len = info["context_length"]
        batched_prompts.extend([
            (prompts_and_responses[context_len][0]["prompt"], sampling_params,
             _create_lora_request(lora_id, long_context_infos))
        ])
    batched_results = batched_generate(lora_llm, batched_prompts)

    # Results should be the same
    for non_batched, batched in zip(non_batched_results, batched_results):
        assert non_batched == batched, (
            "Non batched and batched results should be the "
            f"same:\n{batched}\n{non_batched}")


@pytest.mark.skip_global_cleanup
def test_self_consistency(lora_llm, long_context_infos):
    """We test consistency of the batched kernel by permuting batched
    inputs and comparing the results to the non-permuted batched results.
    """
    num_loras = len(long_context_infos)

    # Create results in order of long_context_infos
    batched_prompts: List[Tuple[str, SamplingParams,
                                Optional[LoRARequest]]] = []
    for lora_id, info in long_context_infos.items():
        context_len = info["context_length"]
        batched_prompts.extend([
            (prompts_and_responses[context_len][0]["prompt"], sampling_params,
             _create_lora_request(lora_id, long_context_infos))
        ])

    batched_results = batched_generate(lora_llm, batched_prompts)

    permutation = np.random.default_rng(seed=42).permutation(num_loras)

    # Create results in random order of permutation
    batched_prompts = []
    for i in permutation:
        lora_id, info = list(long_context_infos.items())[i]
        context_len = info["context_length"]
        batched_prompts.extend([
            (prompts_and_responses[context_len][0]["prompt"], sampling_params,
             _create_lora_request(lora_id, long_context_infos))
        ])

    permutated_batched_results = batched_generate(lora_llm, batched_prompts)

    # Results should be the same
    for i in range(num_loras):
        assert batched_results[i] == permutated_batched_results[
            permutation[i]], (
                f"Results should be the same:\n{batched_results[i]}"
                f"\n{permutated_batched_results[permutation[i]]}")


@pytest.mark.skip_global_cleanup
def test_quality(lora_llm, long_context_infos):
    """We test the quality of the answers given by the LoRA model by
        comparing the generated text to the merged model's outputs.

    This is effectively a mini-benchmark over four prompts.
    If this test fails, this indicates that the quality of the LoRA model
    is suboptimal compared to the merged model. For example, if the model
    does not output valid dictionaries, this test will fail.

    If needed for testing, the merged versions of the models are available
    as part of the `conftest`.

    The test is expected to run for about 1 minute on a p4de.24xlarge
    instance.
    """
    scores: List[float] = []
    for lora_id, info in long_context_infos.items():
        context_len = info["context_length"]
        for prompt_and_response in prompts_and_responses[context_len]:
            lora_prompt = (prompt_and_response["prompt"], sampling_params,
                           _create_lora_request(lora_id, long_context_infos))
            response = generate(lora_llm, lora_prompt)
            golden_answer = prompt_and_response["golden_answer"]
            score = evaluate_json_response(response, golden_answer)
            scores.append(score)
            assert score > 0.3, ("Quality of the answer is not good enough. "
                                 f"Expected {golden_answer}, got {response}")
    assert np.mean(scores) > 0.5


@pytest.mark.skip_global_cleanup
def test_max_len(lora_llm, long_context_infos):
    """Test that we raise an ValueError when the input of a given LoRA
        model exceeds the maximum length."""
    # Since each LoRA model has a different maximum length, we need to
    # test each one separately
    for lora_id, info in long_context_infos.items():
        context_len = info["context_length"]
        lora_request = _create_lora_request(lora_id, long_context_infos)
        # Good prompt should be fine
        good_prompt = prompts_and_responses[context_len][0]["prompt"]
        generate(lora_llm, (good_prompt, sampling_params, lora_request))
        # Bad prompt should raise an error
        bad_prompt = good_prompt * 2
        with pytest.raises(ValueError):
            generate(lora_llm, (bad_prompt, sampling_params, lora_request))

    # Also test batched
    batched_prompts: List[Tuple[str, SamplingParams,
                                Optional[LoRARequest]]] = []
    for lora_id_with_bad_inputs in long_context_infos:
        for lora_id, info in long_context_infos.items():
            context_len = info["context_length"]
            batched_prompts.extend([
                (prompts_and_responses[context_len][0]["prompt"] *
                 (2 if lora_id == lora_id_with_bad_inputs else 1),
                 sampling_params,
                 _create_lora_request(lora_id, long_context_infos))
            ])
        # Turn good prompt into bad prompt inside of batched prompts

        with pytest.raises(ValueError):
            batched_generate(lora_llm, batched_prompts)<|MERGE_RESOLUTION|>--- conflicted
+++ resolved
@@ -114,17 +114,6 @@
         for info in long_context_infos.values()
     ]
 
-<<<<<<< HEAD
-    llm = vllm.LLM("meta-llama/Llama-2-13b-chat-hf",
-                   enable_lora=True,
-                   max_num_seqs=16,
-                   max_loras=2,
-                   long_lora_scaling_factors=tuple(scaling_factors),
-                   max_num_batched_tokens=4096 * 8,
-                   tensor_parallel_size=4,
-                   distributed_executor_backend="mp",
-                   enable_chunked_prefill=True)
-=======
     llm = vllm.LLM(
         "meta-llama/Llama-2-13b-chat-hf",
         enable_lora=True,
@@ -135,8 +124,8 @@
         tensor_parallel_size=4,
         # FIXME enable async output processor
         disable_async_output_proc=True,
-        distributed_executor_backend="mp")
->>>>>>> fc6c2746
+        distributed_executor_backend="mp",
+        enable_chunked_prefill=True)
     yield llm
     del llm
 
