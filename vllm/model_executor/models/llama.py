# Adapted from
# https://github.com/huggingface/transformers/blob/v4.28.0/src/transformers/models/llama/modeling_llama.py
# Copyright 2023 The vLLM team.
# Copyright 2022 EleutherAI and the HuggingFace Inc. team. All rights reserved.
#
# This code is based on EleutherAI's GPT-NeoX library and the GPT-NeoX
# and OPT implementations in this library. It has been modified from its
# original forms to accommodate minor architectural differences compared
# to GPT-NeoX and OPT used by the Meta AI team that trained the model.
#
# Licensed under the Apache License, Version 2.0 (the "License");
# you may not use this file except in compliance with the License.
# You may obtain a copy of the License at
#
#     http://www.apache.org/licenses/LICENSE-2.0
#
# Unless required by applicable law or agreed to in writing, software
# distributed under the License is distributed on an "AS IS" BASIS,
# WITHOUT WARRANTIES OR CONDITIONS OF ANY KIND, either express or implied.
# See the License for the specific language governing permissions and
# limitations under the License.
"""Inference-only LLaMA model compatible with HuggingFace weights."""
from typing import Any, Dict, Iterable, List, Optional, Set, Tuple, Type, Union

import torch
from torch import nn
from transformers import LlamaConfig

from vllm.attention import Attention, AttentionMetadata
from vllm.compilation.decorators import support_torch_compile
# from vllm.config import CacheConfig, LoRAConfig
from vllm.config import CacheConfig, VllmConfig
<<<<<<< HEAD
from vllm.distributed import get_pp_group, get_tensor_model_parallel_world_size
=======
from vllm.distributed import (get_world_group, get_tp_group, get_sp_group, get_pp_group, get_tensor_model_parallel_rank,
                              get_tensor_model_parallel_world_size)
>>>>>>> 7a86d08f
from vllm.model_executor.layers.activation import SiluAndMul
from vllm.model_executor.layers.layernorm import RMSNorm
from vllm.model_executor.layers.linear import (MergedColumnParallelLinear,
                                               QKVParallelLinear,
                                               RowParallelLinear)
from vllm.model_executor.layers.logits_processor import LogitsProcessor
from vllm.model_executor.layers.quantization import QuantizationConfig
from vllm.model_executor.layers.rotary_embedding import get_rope
from vllm.model_executor.layers.sampler import SamplerOutput, get_sampler
from vllm.model_executor.layers.vocab_parallel_embedding import (
    DEFAULT_VOCAB_PADDING_SIZE, ParallelLMHead, VocabParallelEmbedding)
from vllm.model_executor.model_loader.weight_utils import (
    default_weight_loader, maybe_remap_kv_scale_name)
from vllm.model_executor.sampling_metadata import SamplingMetadata
from vllm.sequence import IntermediateTensors

from .interfaces import SupportsLoRA, SupportsPP
from .utils import (AutoWeightsLoader, PPMissingLayer, extract_layer_index,
                    is_pp_missing_parameter,
                    make_empty_intermediate_tensors_factory, make_layers,
                    maybe_prefix)

class LlamaMLP(nn.Module):

    def __init__(
        self,
        hidden_size: int,
        intermediate_size: int,
        hidden_act: str,
        quant_config: Optional[QuantizationConfig] = None,
        bias: bool = False,
        prefix: str = "",
    ) -> None:
        super().__init__()
        self.gate_up_proj = MergedColumnParallelLinear(
            input_size=hidden_size,
            output_sizes=[intermediate_size] * 2,
            bias=bias,
            quant_config=quant_config,
            prefix=f"{prefix}.gate_up_proj",
        )
        self.down_proj = RowParallelLinear(
            input_size=intermediate_size,
            output_size=hidden_size,
            bias=bias,
            quant_config=quant_config,
            prefix=f"{prefix}.down_proj",
        )
        if hidden_act != "silu":
            raise ValueError(f"Unsupported activation: {hidden_act}. "
                             "Only silu is supported for now.")
        self.act_fn = SiluAndMul()

    def forward(self, x):
        x, _ = self.gate_up_proj(x)
        x = self.act_fn(x)
        x, _ = self.down_proj(x)
        return x


class LlamaAttention(nn.Module):

    def __init__(self,
                 config: LlamaConfig,
                 hidden_size: int,
                 num_heads: int,
                 num_kv_heads: int,
                 rope_theta: float = 10000,
                 rope_scaling: Optional[Dict[str, Any]] = None,
                 max_position_embeddings: int = 8192,
                 quant_config: Optional[QuantizationConfig] = None,
                 bias: bool = False,
                 bias_o_proj: bool = False,
                 cache_config: Optional[CacheConfig] = None,
                 prefix: str = "") -> None:
        super().__init__()
        layer_idx = extract_layer_index(prefix)
        self.hidden_size = hidden_size
        tp_size = get_tp_group().world_size
        # sp_size = get_sp_group().world_size
        self.total_num_heads = num_heads
        assert self.total_num_heads % tp_size == 0
        self.num_heads = num_heads // tp_size
        self.total_num_kv_heads = num_kv_heads
        if self.total_num_kv_heads >= tp_size:
            # Number of KV heads is greater than TP size, so we partition
            # the KV heads across multiple tensor parallel GPUs.
            assert self.total_num_kv_heads % tp_size == 0
        else:
            # Number of KV heads is less than TP size, so we replicate
            # the KV heads across multiple tensor parallel GPUs.
            assert tp_size % self.total_num_kv_heads == 0
        self.num_kv_heads = max(1, self.total_num_kv_heads // tp_size)
        # MistralConfig has an optional head_dim introduced by Mistral-Nemo
        self.head_dim = getattr(config, "head_dim",
                                self.hidden_size // self.total_num_heads)
        self.q_size = self.num_heads * self.head_dim
        self.kv_size = self.num_kv_heads * self.head_dim
        self.scaling = self.head_dim**-0.5
        self.rope_theta = rope_theta
        self.max_position_embeddings = max_position_embeddings

        self.qkv_proj = QKVParallelLinear(
            hidden_size=hidden_size,
            head_size=self.head_dim,
            total_num_heads=self.total_num_heads,
            total_num_kv_heads=self.total_num_kv_heads,
            bias=bias,
            quant_config=quant_config,
            prefix=f"{prefix}.qkv_proj",
        )

        self.o_proj = RowParallelLinear(
            input_size=self.total_num_heads * self.head_dim,
            output_size=hidden_size,
            bias=bias_o_proj,
            quant_config=quant_config,
            prefix=f"{prefix}.o_proj",
        )

        is_neox_style = True
        is_gguf = quant_config and quant_config.get_name() == "gguf"
        if is_gguf and config.model_type == "llama":
            is_neox_style = False

        self.rotary_emb = get_rope(
            self.head_dim,
            rotary_dim=self.head_dim,
            max_position=max_position_embeddings,
            base=rope_theta,
            rope_scaling=rope_scaling,
            is_neox_style=is_neox_style,
        )

        if hasattr(config, "interleaved_sliding_window"):
            interleaved_sliding_window = config.interleaved_sliding_window
            if isinstance(interleaved_sliding_window, int):
                sliding_window = interleaved_sliding_window
            elif isinstance(interleaved_sliding_window, list):
                sw_idx = layer_idx % len(interleaved_sliding_window)
                sliding_window = interleaved_sliding_window[sw_idx]
            else:
                raise ValueError(
                    f"{type(interleaved_sliding_window)} is not supported.")
        else:
            sliding_window = None

        self.attn = Attention(
            self.num_heads//get_sp_group().world_size,
            self.head_dim,
            self.scaling,
            num_kv_heads=self.num_kv_heads//get_sp_group().world_size,
            cache_config=cache_config,
            quant_config=quant_config,
            per_layer_sliding_window=sliding_window,
            prefix=f"{prefix}.attn",
        )

    def forward(
        self,
        positions: torch.Tensor,
        hidden_states: torch.Tensor,
        N_ranks: List[int],
        kv_cache: torch.Tensor,
        attn_metadata: AttentionMetadata,
    ) -> torch.Tensor:

        # variables for Ulysses attention
        SP = get_sp_group().world_size
        TP = get_tp_group().world_size
        N = sum(N_ranks) 
        N_ulysses = N_ranks[get_sp_group().rank_in_group]
        d = self.total_num_heads * self.head_dim
        d_kv = self.total_num_kv_heads * self.head_dim
        assert N_ulysses == hidden_states.shape[0]
        assert d == hidden_states.shape[1]
        assert d//TP == self.q_size
        assert d_kv//TP == self.kv_size

        # qkv projection
        if hidden_states.shape[0] > 0:
            qkv, _ = self.qkv_proj(hidden_states)
        else:
            qkv = torch.empty((0, self.q_size + 2*self.kv_size), dtype=hidden_states.dtype, device=hidden_states.device)

        # pack send buffer
        q, k, v = qkv.split([self.q_size, self.kv_size, self.kv_size], dim=-1)
        qkv = torch.cat((q.view((N_ulysses, SP, self.q_size//SP)),
                         k.view((N_ulysses, SP, self.kv_size//SP)),
                         v.view((N_ulysses, SP, self.kv_size//SP))), dim=-1).transpose(0, 1).contiguous()
        # communication
        qkv_ = torch.empty((N, (self.q_size+2*self.kv_size)//SP), dtype=qkv.dtype, device=qkv.device)
        torch.distributed.all_to_all_single(qkv_, qkv, output_split_sizes=N_ranks, group=get_sp_group().device_group)
        # unpack receive buffer
        q_, k_, v_ = qkv_.split([self.q_size//SP, self.kv_size//SP, self.kv_size//SP], dim=-1)

        # positional embeddings
        q_, k_ = self.rotary_emb(positions, q_, k_)

        # attention 
        attn_output = self.attn(q_, k_, v_, kv_cache, attn_metadata)

        # communication
        c = torch.empty((SP, N_ulysses, self.q_size//SP), dtype=hidden_states.dtype, device=hidden_states.device)
        torch.distributed.all_to_all_single(c, attn_output, input_split_sizes=N_ranks, group=get_sp_group().device_group)
        c = torch.transpose(c, 0, 1).reshape(N_ulysses, self.q_size)

        # output projection
        if hidden_states.shape[0] > 0:
            output, _ = self.o_proj(c)
        else:
            output = hidden_states

        return output


class LlamaDecoderLayer(nn.Module):

    def __init__(
        self,
        config: LlamaConfig,
        cache_config: Optional[CacheConfig] = None,
        quant_config: Optional[QuantizationConfig] = None,
        prefix: str = "",
    ) -> None:
        super().__init__()
        self.hidden_size = config.hidden_size
        rope_theta = getattr(config, "rope_theta", 10000)
        rope_scaling = getattr(config, "rope_scaling", None)
        if rope_scaling is not None and getattr(
                config, "original_max_position_embeddings", None):
            rope_scaling["original_max_position_embeddings"] = (
                config.original_max_position_embeddings)
        max_position_embeddings = getattr(config, "max_position_embeddings",
                                          8192)
        # Support abacusai/Smaug-72B-v0.1 with attention_bias
        # Support internlm/internlm-7b with bias
        attention_bias = getattr(config, "attention_bias", False) or getattr(
            config, "bias", False)
        bias_o_proj = attention_bias
        # support internlm/internlm3-8b with qkv_bias
        if hasattr(config, 'qkv_bias'):
            attention_bias = config.qkv_bias

        self.self_attn = LlamaAttention(
            config=config,
            hidden_size=self.hidden_size,
            num_heads=config.num_attention_heads,
            num_kv_heads=getattr(config, "num_key_value_heads",
                                 config.num_attention_heads),
            rope_theta=rope_theta,
            rope_scaling=rope_scaling,
            max_position_embeddings=max_position_embeddings,
            quant_config=quant_config,
            bias=attention_bias,
            bias_o_proj=bias_o_proj,
            cache_config=cache_config,
            prefix=f"{prefix}.self_attn",
        )
        self.mlp = LlamaMLP(
            hidden_size=self.hidden_size,
            intermediate_size=config.intermediate_size,
            hidden_act=config.hidden_act,
            quant_config=quant_config,
            bias=getattr(config, "mlp_bias", False),
            prefix=f"{prefix}.mlp",
        )
        self.input_layernorm = RMSNorm(config.hidden_size,
                                       eps=config.rms_norm_eps)
        self.post_attention_layernorm = RMSNorm(config.hidden_size,
                                                eps=config.rms_norm_eps)

    def forward(
        self,
        positions: torch.Tensor,
        hidden_states: torch.Tensor,
        N_ranks: List[int],
        kv_cache: torch.Tensor,
        attn_metadata: AttentionMetadata,
        residual: Optional[torch.Tensor],
    ) -> Tuple[torch.Tensor, torch.Tensor]:
        # Self Attention
        if residual is None:
            residual = hidden_states
            if hidden_states.shape[0] > 0:
                hidden_states = self.input_layernorm(hidden_states)
        else:
            if hidden_states.shape[0] > 0:
                hidden_states, residual = self.input_layernorm(
                    hidden_states, residual)
        hidden_states = self.self_attn(positions=positions,
                                       hidden_states=hidden_states,
                                       N_ranks=N_ranks,
                                       kv_cache=kv_cache,
                                       attn_metadata=attn_metadata)
        # Fully Connected
        if hidden_states.shape[0] > 0:
            hidden_states, residual = self.post_attention_layernorm(
                hidden_states, residual)
            hidden_states = self.mlp(hidden_states)

        return hidden_states, residual


@support_torch_compile
class LlamaModel(nn.Module):

    def __init__(self,
                 *,
                 vllm_config: VllmConfig,
                 prefix: str = "",
                 layer_type: Type[LlamaDecoderLayer] = LlamaDecoderLayer):
        super().__init__()

        config = vllm_config.model_config.hf_config
        cache_config = vllm_config.cache_config
        quant_config = vllm_config.quant_config
        lora_config = vllm_config.lora_config

        self.config = config
        self.quant_config = quant_config
        self.padding_idx = config.pad_token_id
        lora_vocab = (lora_config.lora_extra_vocab_size *
                      (lora_config.max_loras or 1)) if lora_config else 0
        self.vocab_size = config.vocab_size + lora_vocab
        self.org_vocab_size = config.vocab_size
        if get_pp_group().is_first_rank or (config.tie_word_embeddings
                                            and get_pp_group().is_last_rank):
            self.embed_tokens = VocabParallelEmbedding(
                self.vocab_size,
                config.hidden_size,
                org_num_embeddings=config.vocab_size,
                quant_config=quant_config,
            )
        else:
            self.embed_tokens = PPMissingLayer()
        self.start_layer, self.end_layer, self.layers = make_layers(
            config.num_hidden_layers,
            lambda prefix: layer_type(config=config,
                                      cache_config=cache_config,
                                      quant_config=quant_config,
                                      prefix=prefix),
            prefix=f"{prefix}.layers",
        )
        if get_pp_group().is_last_rank:
            self.norm = RMSNorm(config.hidden_size, eps=config.rms_norm_eps)
        else:
            self.norm = PPMissingLayer()

        self.make_empty_intermediate_tensors = (
            make_empty_intermediate_tensors_factory(
                ["hidden_states", "residual"], config.hidden_size))

    def get_input_embeddings(self, input_ids: torch.Tensor) -> torch.Tensor:
        return self.embed_tokens(input_ids)

    def forward(
        self,
        input_ids: Optional[torch.Tensor],
        positions: torch.Tensor,
        kv_caches: List[torch.Tensor],
        attn_metadata: AttentionMetadata,
        intermediate_tensors: Optional[IntermediateTensors],
        inputs_embeds: Optional[torch.Tensor] = None,
    ) -> Union[torch.Tensor, IntermediateTensors]:
        if get_pp_group().is_first_rank:
            if inputs_embeds is not None:
                hidden_states = inputs_embeds
            else:
                hidden_states = self.get_input_embeddings(input_ids)
            residual = None
        else:
            assert intermediate_tensors is not None
            hidden_states = intermediate_tensors["hidden_states"]
            residual = intermediate_tensors["residual"]

        N = len(input_ids)
        SP = get_sp_group().world_size
        N_ranks = [N//SP]*SP
        for i in range(N % SP):
            N_ranks[i] += 1
        SP_rank = get_sp_group().rank_in_group

        # narrow hidden_states
        hidden_states = torch.narrow(hidden_states, 0, sum(N_ranks[:SP_rank]), N_ranks[SP_rank]).clone()

        for i in range(self.start_layer, self.end_layer):
            layer = self.layers[i]
            hidden_states, residual = layer(positions, hidden_states, N_ranks,
                                            kv_caches[i - self.start_layer],
                                            attn_metadata, residual)

        if not get_pp_group().is_last_rank:
            return IntermediateTensors({
                "hidden_states": hidden_states,
                "residual": residual
            })

        if hidden_states.shape[0] > 0:
            hidden_states, _ = self.norm(hidden_states, residual)

        # all-gather hidden_states
        hidden_states_list = [torch.empty((N_ranks[i], hidden_states.shape[1]), dtype=hidden_states.dtype, device=hidden_states.device) for i in range(SP)]
        torch.distributed.all_gather(hidden_states_list, hidden_states, group=get_sp_group().device_group)
        hidden_states = torch.cat(hidden_states_list)

        return hidden_states

    def load_weights(self, weights: Iterable[Tuple[str,
                                                   torch.Tensor]]) -> Set[str]:
        stacked_params_mapping = [
            # (param_name, shard_name, shard_id)
            (".qkv_proj", ".q_proj", "q"),
            (".qkv_proj", ".k_proj", "k"),
            (".qkv_proj", ".v_proj", "v"),
            (".gate_up_proj", ".gate_proj", 0),
            (".gate_up_proj", ".up_proj", 1),
        ]
        params_dict = dict(self.named_parameters())
        loaded_params: Set[str] = set()
        for name, loaded_weight in weights:
            if "rotary_emb.inv_freq" in name:
                continue
            if ("rotary_emb.cos_cached" in name
                    or "rotary_emb.sin_cached" in name):
                # Models trained using ColossalAI may include these tensors in
                # the checkpoint. Skip them.
                continue
            if (self.quant_config is not None and
                (scale_name := self.quant_config.get_cache_scale(name))):
                # Loading kv cache quantization scales
                param = params_dict[scale_name]
                weight_loader = getattr(param, "weight_loader",
                                        default_weight_loader)
                loaded_weight = (loaded_weight if loaded_weight.dim() == 0 else
                                 loaded_weight[0])
                weight_loader(param, loaded_weight)
                loaded_params.add(scale_name)
                continue
            for param_name, weight_name, shard_id in stacked_params_mapping:
                if weight_name not in name:
                    continue
                name = name.replace(weight_name, param_name)
                # Skip loading extra bias for GPTQ models.
                if name.endswith(".bias") and name not in params_dict:
                    continue

                if is_pp_missing_parameter(name, self):
                    continue

                param = params_dict[name]
                weight_loader = param.weight_loader
                weight_loader(param, loaded_weight, shard_id)
                break
            else:
                # Skip loading extra bias for GPTQ models.
                if name.endswith(".bias") and name not in params_dict:
                    continue
                # Remapping the name of FP8 kv-scale.
                name = maybe_remap_kv_scale_name(name, params_dict)
                if name is None:
                    continue

                if is_pp_missing_parameter(name, self):
                    continue

                param = params_dict[name]
                weight_loader = getattr(param, "weight_loader",
                                        default_weight_loader)
                weight_loader(param, loaded_weight)
            loaded_params.add(name)
        return loaded_params


class LlamaForCausalLM(nn.Module, SupportsLoRA, SupportsPP):
    packed_modules_mapping = {
        "qkv_proj": ["q_proj", "k_proj", "v_proj"],
        "gate_up_proj": ["gate_proj", "up_proj"]
    }

    # LoRA specific attributes
    supported_lora_modules = [
        "qkv_proj", "o_proj", "gate_up_proj", "down_proj", "embed_tokens",
        "lm_head"
    ]
    embedding_modules = {
        "embed_tokens": "input_embeddings",
        "lm_head": "output_embeddings"
    }
    embedding_padding_modules = ["lm_head"]

    # Mistral/Llama models can also be loaded with --load-format mistral
    # from consolidated.safetensors checkpoints
    mistral_mapping = {
        "layers": "model.layers",
        "attention": "self_attn",
        "wq": "q_proj",
        "wk": "k_proj",
        "wv": "v_proj",
        "wo": "o_proj",
        "attention_norm": "input_layernorm",
        "feed_forward": "mlp",
        "w1": "gate_proj",
        "w2": "down_proj",
        "w3": "up_proj",
        "ffn_norm": "post_attention_layernorm",
        "tok_embeddings": "model.embed_tokens",
        "output": "lm_head",
        "norm": "model.norm"
    }

    def __init__(self, *, vllm_config: VllmConfig, prefix: str = ""):
        super().__init__()
        config = vllm_config.model_config.hf_config
        quant_config = vllm_config.quant_config
        lora_config = vllm_config.lora_config
        self.config = config
        self.lora_config = lora_config

        self.model = self._init_model(vllm_config=vllm_config,
                                      prefix=maybe_prefix(prefix, "model"))

        if get_pp_group().is_last_rank:
            self.unpadded_vocab_size = config.vocab_size
            if lora_config:
                self.unpadded_vocab_size += lora_config.lora_extra_vocab_size
            self.lm_head = ParallelLMHead(
                self.unpadded_vocab_size,
                config.hidden_size,
                org_num_embeddings=config.vocab_size,
                padding_size=(
                    DEFAULT_VOCAB_PADDING_SIZE
                    # We need bigger padding if using lora for kernel
                    # compatibility
                    if not lora_config else
                    lora_config.lora_vocab_padding_size),
                quant_config=quant_config,
                prefix=maybe_prefix(prefix, "lm_head"),
            )
            if config.tie_word_embeddings:
                self.lm_head = self.lm_head.tie_weights(
                    self.model.embed_tokens)

            logit_scale = getattr(config, "logit_scale", 1.0)
            self.logits_processor = LogitsProcessor(self.unpadded_vocab_size,
                                                    config.vocab_size,
                                                    logit_scale)
        else:
            self.lm_head = PPMissingLayer()

        self.sampler = get_sampler()

        self.make_empty_intermediate_tensors = (
            self.model.make_empty_intermediate_tensors)

    def _init_model(self, vllm_config: VllmConfig, prefix: str = ""):
        return LlamaModel(vllm_config=vllm_config, prefix=prefix)

    def get_input_embeddings(self, input_ids: torch.Tensor) -> torch.Tensor:
        return self.model.get_input_embeddings(input_ids)

    def forward(
        self,
        input_ids: torch.Tensor,
        positions: torch.Tensor,
        kv_caches: List[torch.Tensor],
        attn_metadata: AttentionMetadata,
        intermediate_tensors: Optional[IntermediateTensors] = None,
        inputs_embeds: Optional[torch.Tensor] = None,
    ) -> Union[torch.Tensor, IntermediateTensors]:
        model_output = self.model(input_ids, positions, kv_caches,
                                  attn_metadata, intermediate_tensors,
                                  inputs_embeds)
        return model_output

    def compute_logits(
        self,
        hidden_states: torch.Tensor,
        sampling_metadata: SamplingMetadata,
    ) -> Optional[torch.Tensor]:
        logits = self.logits_processor(self.lm_head, hidden_states,
                                       sampling_metadata)
        return logits

    def sample(self, logits: torch.Tensor,
               sampling_metadata: SamplingMetadata) -> Optional[SamplerOutput]:
        next_tokens = self.sampler(logits, sampling_metadata)
        return next_tokens

    def load_weights(self, weights: Iterable[Tuple[str,
                                                   torch.Tensor]]) -> Set[str]:
        loader = AutoWeightsLoader(
            self,
            skip_prefixes=(["lm_head."]
                           if self.config.tie_word_embeddings else None),
        )
        return loader.load_weights(
            self.maybe_remap_mistral(name, loaded_weight)
            for name, loaded_weight in weights)

    # This function is used to remap the mistral format as
    # used by Mistral and Llama <=2
    def maybe_remap_mistral(
        self,
        name: str,
        loaded_weight: torch.Tensor,
    ) -> Tuple[str, torch.Tensor]:

        def permute(w: torch.Tensor, n_heads: int):
            attn_in = self.config.head_dim * n_heads
            attn_out = self.config.hidden_size

            return w.view(n_heads, attn_in // n_heads // 2, 2,
                          attn_out).transpose(1, 2).reshape(attn_in, attn_out)

        mapping = self.mistral_mapping
        modules = name.split(".")

        # rotary embeds should be sliced
        if "wk" in modules:
            loaded_weight = permute(loaded_weight,
                                    self.config.num_key_value_heads)
        elif "wq" in modules:
            loaded_weight = permute(loaded_weight,
                                    self.config.num_attention_heads)

        for item in modules:
            if item in mapping and mapping[item] not in name:
                name = name.replace(item, mapping[item])

        return name, loaded_weight<|MERGE_RESOLUTION|>--- conflicted
+++ resolved
@@ -30,12 +30,8 @@
 from vllm.compilation.decorators import support_torch_compile
 # from vllm.config import CacheConfig, LoRAConfig
 from vllm.config import CacheConfig, VllmConfig
-<<<<<<< HEAD
-from vllm.distributed import get_pp_group, get_tensor_model_parallel_world_size
-=======
 from vllm.distributed import (get_world_group, get_tp_group, get_sp_group, get_pp_group, get_tensor_model_parallel_rank,
                               get_tensor_model_parallel_world_size)
->>>>>>> 7a86d08f
 from vllm.model_executor.layers.activation import SiluAndMul
 from vllm.model_executor.layers.layernorm import RMSNorm
 from vllm.model_executor.layers.linear import (MergedColumnParallelLinear,
