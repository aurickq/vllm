# SPDX-License-Identifier: Apache-2.0

# Copyright 2023 The vLLM team.
# Adapted from
# https://github.com/NVIDIA/Megatron-LM/blob/main/megatron/core/parallel_state.py
# Copyright (c) 2022, NVIDIA CORPORATION. All rights reserved.
"""vLLM distributed state.
It takes over the control of the distributed environment from PyTorch.
The typical workflow is:

- call `init_distributed_environment` to initialize the distributed environment.
- call `initialize_model_parallel` or `ensure_model_parallel_initialized` to
 initialize the model parallel groups.

- any code dealing with the distributed stuff

- call `destroy_model_parallel` to destroy the model parallel groups.
- call `destroy_distributed_environment` to destroy the distributed environment.

If you only need to use the distributed environment without model/pipeline
 parallelism, you can skip the model parallel initialization and destruction
 steps.
"""
import contextlib
import gc
import pickle
import weakref
from collections import namedtuple
from contextlib import contextmanager, nullcontext
from dataclasses import dataclass
from multiprocessing import shared_memory
from typing import (TYPE_CHECKING, Any, Callable, Dict, List, Optional, Tuple,
                    Union)
from unittest.mock import patch

import torch
import torch.distributed
from torch.distributed import Backend, ProcessGroup

import vllm.distributed.kv_transfer.kv_transfer_agent as kv_transfer
import vllm.envs as envs
from vllm.distributed.utils import StatelessProcessGroup
from vllm.logger import init_logger
from vllm.utils import direct_register_custom_op, supports_custom_op

if TYPE_CHECKING:
    from vllm.config import VllmConfig


@dataclass
class GraphCaptureContext:
    stream: torch.cuda.Stream


TensorMetadata = namedtuple("TensorMetadata", ["device", "dtype", "size"])


def _split_tensor_dict(
    tensor_dict: Dict[str, Union[torch.Tensor, Any]]
) -> Tuple[List[Tuple[str, Any]], List[torch.Tensor]]:
    """Split the tensor dictionary into two parts:
    1. A list of (key, value) pairs. If the value is a tensor, it is replaced
         by its metadata.
    2. A list of tensors.
    """
    metadata_list: List[Tuple[str, Any]] = []
    tensor_list: List[torch.Tensor] = []
    for key, value in tensor_dict.items():
        if isinstance(value, torch.Tensor):
            # Note: we cannot use `value.device` here,
            # because it contains not only the device type but also the device
            # index (e.g. "cuda:0"). We only need the device type.
            # receiving side will set the device index.
            device = value.device.type
            metadata_list.append(
                (key, TensorMetadata(device, value.dtype, value.size())))
            tensor_list.append(value)
        else:
            metadata_list.append((key, value))
    return metadata_list, tensor_list


_group_name_counter: Dict[str, int] = {}


def _get_unique_name(name: str) -> str:
    """Get a unique name for the group.
    Example:
    _get_unique_name("tp") -> "tp:0"
    _get_unique_name("tp") -> "tp:1"
    """
    if name not in _group_name_counter:
        _group_name_counter[name] = 0
    newname = f"{name}:{_group_name_counter[name]}"
    _group_name_counter[name] += 1
    return newname


_groups: Dict[str, Callable[[], Optional["GroupCoordinator"]]] = {}


def _register_group(group: "GroupCoordinator") -> None:
    _groups[group.unique_name] = weakref.ref(group)


def all_reduce(tensor: torch.Tensor, group_name: str) -> torch.Tensor:
    assert group_name in _groups, f"Group {group_name} is not found."
    group = _groups[group_name]()
    if group is None:
        raise ValueError(f"Group {group_name} is destroyed.")
    return group._all_reduce_out_place(tensor)


def all_reduce_fake(tensor: torch.Tensor, group_name: str) -> torch.Tensor:
    return torch.empty_like(tensor)


if supports_custom_op():
    direct_register_custom_op(
        op_name="all_reduce",
        op_func=all_reduce,
        mutates_args=[],
        fake_impl=all_reduce_fake,
    )


class GroupCoordinator:
    """
    PyTorch ProcessGroup wrapper for a group of processes.
    PyTorch ProcessGroup is bound to one specific communication backend,
        e.g. NCCL, Gloo, MPI, etc.
    GroupCoordinator takes charge of all the communication operations among
        the processes in the group. It can route the communication to
        a specific implementation (e.g. switch allreduce implementation
        based on the tensor size and cuda graph mode).
    """

    # available attributes:
    rank: int  # global rank
    ranks: List[int]  # global ranks in the group
    world_size: int  # size of the group
    # difference between `local_rank` and `rank_in_group`:
    # if we have a group of size 4 across two nodes:
    # Process | Node | Rank | Local Rank | Rank in Group
    #   0     |   0  |  0   |     0      |       0
    #   1     |   0  |  1   |     1      |       1
    #   2     |   1  |  2   |     0      |       2
    #   3     |   1  |  3   |     1      |       3
    local_rank: int  # local rank used to assign devices
    rank_in_group: int  # rank inside the group
    cpu_group: ProcessGroup  # group for CPU communication
    device_group: ProcessGroup  # group for device communication
    use_pynccl: bool  # a hint of whether to use PyNccl
    use_custom_allreduce: bool  # a hint of whether to use CustomAllreduce
    # communicators are only created for world size > 1
    pynccl_comm: Optional[Any]  # PyNccl communicator
    ca_comm: Optional[Any]  # Custom allreduce communicator
    mq_broadcaster: Optional[Any]  # shared memory broadcaster

    def __init__(
        self,
        group_ranks: List[List[int]],
        local_rank: int,
        torch_distributed_backend: Union[str, Backend],
        use_pynccl: bool,
        use_custom_allreduce: bool,
        use_tpu_communicator: bool,
        use_hpu_communicator: bool,
        use_xpu_communicator: bool,
        use_message_queue_broadcaster: bool = False,
        group_name: Optional[str] = None,
    ):
        group_name = group_name or "anonymous"
        self.unique_name = _get_unique_name(group_name)
        _register_group(self)

        self.rank = torch.distributed.get_rank()
        self.local_rank = local_rank
        self.device_group = None
        self.cpu_group = None

        for ranks in group_ranks:
            device_group = torch.distributed.new_group(
                ranks, backend=torch_distributed_backend)
            # a group with `gloo` backend, to allow direct coordination between
            # processes through the CPU.
            cpu_group = torch.distributed.new_group(ranks, backend="gloo")
            if self.rank in ranks:
                self.ranks = ranks
                self.world_size = len(ranks)
                self.rank_in_group = ranks.index(self.rank)
                self.device_group = device_group
                self.cpu_group = cpu_group

        assert self.cpu_group is not None
        assert self.device_group is not None

        from vllm.platforms import current_platform
        if current_platform.is_cuda_alike():
            self.device = torch.device(f"cuda:{local_rank}")
        else:
            self.device = torch.device("cpu")

        self.use_pynccl = use_pynccl
        self.use_custom_allreduce = use_custom_allreduce
        self.use_tpu_communicator = use_tpu_communicator
        self.use_hpu_communicator = use_hpu_communicator
        self.use_xpu_communicator = use_xpu_communicator

        # lazy import to avoid documentation build error
        from vllm.distributed.device_communicators.custom_all_reduce import (
            CustomAllreduce)
        from vllm.distributed.device_communicators.pynccl import (
            PyNcclCommunicator)

        self.pynccl_comm: Optional[PyNcclCommunicator] = None
        if use_pynccl and self.world_size > 1:
            self.pynccl_comm = PyNcclCommunicator(
                group=self.cpu_group,
                device=self.device,
            )

        self.ca_comm: Optional[CustomAllreduce] = None
        if use_custom_allreduce and self.world_size > 1:
            # Initialize a custom fast all-reduce implementation.
            self.ca_comm = CustomAllreduce(
                group=self.cpu_group,
                device=self.device,
            )

        from vllm.distributed.device_communicators.tpu_communicator import (
            TpuCommunicator)
        self.tpu_communicator: Optional[TpuCommunicator] = None
        if use_tpu_communicator and self.world_size > 1:
            self.tpu_communicator = TpuCommunicator(group=self.cpu_group)

        from vllm.distributed.device_communicators.hpu_communicator import (
            HpuCommunicator)
        self.hpu_communicator: Optional[HpuCommunicator]
        if use_hpu_communicator and self.world_size > 1:
            self.hpu_communicator = HpuCommunicator(group=self.device_group)

        from vllm.distributed.device_communicators.xpu_communicator import (
            XpuCommunicator)
        self.xpu_communicator: Optional[XpuCommunicator]
        if use_xpu_communicator and self.world_size > 1:
            self.xpu_communicator = XpuCommunicator(group=self.device_group)

        from vllm.distributed.device_communicators.shm_broadcast import (
            MessageQueue)
        self.mq_broadcaster: Optional[MessageQueue] = None
        if use_message_queue_broadcaster and self.world_size > 1:
            self.mq_broadcaster = MessageQueue.create_from_process_group(
                self.cpu_group, 1 << 22, 6)

    @property
    def first_rank(self):
        """Return the global rank of the first process in the group"""
        return self.ranks[0]

    @property
    def last_rank(self):
        """Return the global rank of the last process in the group"""
        return self.ranks[-1]

    @property
    def is_first_rank(self):
        """Return whether the caller is the first process in the group"""
        return self.rank == self.first_rank

    @property
    def is_last_rank(self):
        """Return whether the caller is the last process in the group"""
        return self.rank == self.last_rank

    @property
    def next_rank(self):
        """Return the global rank of the process that follows the caller"""
        rank_in_group = self.rank_in_group
        world_size = self.world_size
        return self.ranks[(rank_in_group + 1) % world_size]

    @property
    def prev_rank(self):
        """Return the global rank of the process that precedes the caller"""
        rank_in_group = self.rank_in_group
        world_size = self.world_size
        return self.ranks[(rank_in_group - 1) % world_size]

    @contextmanager
    def graph_capture(
            self, graph_capture_context: Optional[GraphCaptureContext] = None):
        if graph_capture_context is None:
            stream = torch.cuda.Stream()
            graph_capture_context = GraphCaptureContext(stream)
        else:
            stream = graph_capture_context.stream

        ca_comm = self.ca_comm
        maybe_ca_context = nullcontext(
        ) if ca_comm is None else ca_comm.capture()

        # ensure all initialization operations complete before attempting to
        # capture the graph on another stream
        curr_stream = torch.cuda.current_stream()
        if curr_stream != stream:
            stream.wait_stream(curr_stream)

        with torch.cuda.stream(stream), maybe_ca_context:
            yield graph_capture_context

    def all_reduce(self, input_: torch.Tensor) -> torch.Tensor:
        """
        User-facing all-reduce function before we actually call the
        all-reduce operation.

        We need this because Dynamo does not support passing an arbitrary
        object (`self` in this case) to a custom op. We need to pass the
         group name as a string, and then look up the group coordinator from
         the group name, dispatch the all-reduce operation to the group
         coordinator.

        In addition, PyTorch custom ops do not support mutation or returning
        a new tensor in the same op. So we always make the all-reduce operation
        out-of-place.
        """
        # Bypass the function if we are using only 1 GPU.
        if self.world_size == 1:
            return input_

        if input_.is_cpu:
            try:
                import intel_extension_for_pytorch as ipex
                ipex.distributed.all_reduce(input_, group=self.device_group)
                return input_
            except ImportError:
                """
                Intel IPEX not found. Falling back to PyTorch native 
                all_reduce for CPU
                """
                torch.distributed.all_reduce(input_, group=self.device_group)
                return input_

        if self.tpu_communicator is not None and \
            not self.tpu_communicator.disabled:
            # TPU handles Dynamo with its own logic.
            return self.tpu_communicator.all_reduce(input_)

        if self.hpu_communicator is not None and \
            not self.hpu_communicator.disabled:
            return self.hpu_communicator.all_reduce(input_)

        if self.xpu_communicator is not None and \
                not self.xpu_communicator.disabled:
            return self.xpu_communicator.all_reduce(input_)

        return torch.ops.vllm.all_reduce(input_, group_name=self.unique_name)

    def _all_reduce_out_place(self, input_: torch.Tensor) -> torch.Tensor:
        # always try custom allreduce first,
        # and then pynccl.
        ca_comm = self.ca_comm
        if ca_comm is not None and not ca_comm.disabled and \
            ca_comm.should_custom_ar(input_):
            out = ca_comm.custom_all_reduce(input_)
            assert out is not None
            return out
        pynccl_comm = self.pynccl_comm
        assert pynccl_comm is not None
        out = pynccl_comm.all_reduce(input_)
        if out is None:
            # fall back to the default all-reduce using PyTorch.
            # this usually happens during testing.
            # when we run the model, allreduce only happens for the TP
            # group, where we always have either custom allreduce or pynccl.
            out = input_.clone()
            torch.distributed.all_reduce(out, group=self.device_group)
        return out

    def all_gather(self, input_: torch.Tensor, dim: int = -1) -> torch.Tensor:
        world_size = self.world_size
        # Bypass the function if we are using only 1 GPU.
        if world_size == 1:
            return input_
        assert -input_.dim() <= dim < input_.dim(), (
            f"Invalid dim ({dim}) for input tensor with shape {input_.size()}")

        # For TPUs, use TPU communicator.
        tpu_comm = self.tpu_communicator
        if tpu_comm is not None and not tpu_comm.disabled:
            return tpu_comm.all_gather(input_, dim)

        # For HPUs, use HPU communicator.
        hpu_comm = self.hpu_communicator
        if hpu_comm is not None and not hpu_comm.disabled:
            return hpu_comm.all_gather(input_, dim)

        if dim < 0:
            # Convert negative dim to positive.
            dim += input_.dim()
        input_size = input_.size()
        # NOTE: we have to use concat-style all-gather here,
        # stack-style all-gather has compatibility issues with
        # torch.compile . see https://github.com/pytorch/pytorch/issues/138795
        output_size = (input_size[0] * world_size, ) + input_size[1:]
        # Allocate output tensor.
        output_tensor = torch.empty(output_size,
                                    dtype=input_.dtype,
                                    device=input_.device)
        # All-gather.
        torch.distributed.all_gather_into_tensor(output_tensor,
                                                 input_,
                                                 group=self.device_group)
        # Reshape
        output_tensor = output_tensor.reshape((world_size, ) + input_size)
        output_tensor = output_tensor.movedim(0, dim)
        output_tensor = output_tensor.reshape(input_size[:dim] +
                                              (world_size *
                                               input_size[dim], ) +
                                              input_size[dim + 1:])
        return output_tensor

    def gather(self,
               input_: torch.Tensor,
               dst: int = 0,
               dim: int = -1) -> Optional[torch.Tensor]:
        """
        NOTE: We assume that the input tensor is on the same device across
        all the ranks.
        NOTE: `dst` is the local rank of the destination rank.
        """
        world_size = self.world_size
        # Bypass the function if we are using only 1 GPU.
        if world_size == 1:
            return input_
        assert -input_.dim() <= dim < input_.dim(), (
            f"Invalid dim ({dim}) for input tensor with shape {input_.size()}")
        if dim < 0:
            # Convert negative dim to positive.
            dim += input_.dim()
        if self.xpu_communicator is not None and \
                not self.xpu_communicator.disabled:
            return self.xpu_communicator.gather(input_, self.rank_in_group,
                                                dst, dim)
        # Allocate output tensor.
        if self.rank_in_group == dst:
            gather_list = [torch.empty_like(input_) for _ in range(world_size)]
        else:
            gather_list = None
        # Gather.
        torch.distributed.gather(input_,
                                 gather_list,
                                 dst=self.ranks[dst],
                                 group=self.device_group)
        if self.rank_in_group == dst:
            output_tensor = torch.cat(gather_list, dim=dim)
        else:
            output_tensor = None
        return output_tensor

    def broadcast(self, input_: torch.Tensor, src: int = 0):
        """Broadcast the input tensor.
        NOTE: `src` is the local rank of the source rank.
        """
        assert src < self.world_size, f"Invalid src rank ({src})"

        # Bypass the function if we are using only 1 GPU.
        if self.world_size == 1:
            return input_
        # Broadcast.
        torch.distributed.broadcast(input_,
                                    src=self.ranks[src],
                                    group=self.device_group)
        return input_

    def broadcast_object(self, obj: Optional[Any] = None, src: int = 0):
        """Broadcast the input object.
        NOTE: `src` is the local rank of the source rank.
        """
        assert src < self.world_size, f"Invalid src rank ({src})"

        # Bypass the function if we are using only 1 GPU.
        if self.world_size == 1:
            return obj
        if self.mq_broadcaster is not None:
            assert src == 0, "Message queue broadcaster only supports src=0"
            return self.mq_broadcaster.broadcast_object(obj)
        if self.rank_in_group == src:
            torch.distributed.broadcast_object_list([obj],
                                                    src=self.ranks[src],
                                                    group=self.cpu_group)
            return obj
        else:
            recv = [None]
            torch.distributed.broadcast_object_list(recv,
                                                    src=self.ranks[src],
                                                    group=self.cpu_group)
            return recv[0]

    def broadcast_object_list(self,
                              obj_list: List[Any],
                              src: int = 0,
                              group: Optional[ProcessGroup] = None):
        """Broadcast the input object list.
        NOTE: `src` is the local rank of the source rank.
        """
        assert src < self.world_size, f"Invalid src rank ({src})"

        # Bypass the function if we are using only 1 GPU.
        if self.world_size == 1:
            return obj_list
        # Broadcast.
        torch.distributed.broadcast_object_list(obj_list,
                                                src=self.ranks[src],
                                                group=self.device_group)
        return obj_list

    def send_object(self, obj: Any, dst: int) -> None:
        """Send the input object list to the destination rank."""
        """NOTE: `dst` is the local rank of the destination rank."""

        assert dst < self.world_size, f"Invalid dst rank ({dst})"

        assert dst != self.rank_in_group, (
            "Invalid destination rank. Destination rank is the same "
            "as the current rank.")

        # Serialize object to tensor and get the size as well
        object_tensor = torch.frombuffer(pickle.dumps(obj), dtype=torch.uint8)

        size_tensor = torch.tensor([object_tensor.numel()],
                                   dtype=torch.long,
                                   device="cpu")

        # Send object size

        torch.distributed.send(size_tensor,
                               dst=self.ranks[dst],
                               group=self.cpu_group)

        # Send object
        torch.distributed.send(object_tensor,
                               dst=self.ranks[dst],
                               group=self.cpu_group)

        return None

    def recv_object(self, src: int) -> Any:
        """Receive the input object list from the source rank."""
        """NOTE: `src` is the local rank of the source rank."""

        assert src < self.world_size, f"Invalid src rank ({src})"

        assert src != self.rank_in_group, (
            "Invalid source rank. Source rank is the same as the current rank."
        )

        size_tensor = torch.empty(1, dtype=torch.long, device="cpu")

        # Receive object size
        rank_size = torch.distributed.recv(size_tensor,
                                           src=self.ranks[src],
                                           group=self.cpu_group)

        # Tensor to receive serialized objects into.
        object_tensor = torch.empty(  # type: ignore[call-overload]
            size_tensor.item(),  # type: ignore[arg-type]
            dtype=torch.uint8,
            device="cpu")

        rank_object = torch.distributed.recv(object_tensor,
                                             src=self.ranks[src],
                                             group=self.cpu_group)

        assert rank_object == rank_size, (
            "Received object sender rank does not match the size sender rank.")

        obj = pickle.loads(object_tensor.numpy().tobytes())

        return obj

    def broadcast_tensor_dict(
        self,
        tensor_dict: Optional[Dict[str, Union[torch.Tensor, Any]]] = None,
        src: int = 0,
        group: Optional[ProcessGroup] = None,
        metadata_group: Optional[ProcessGroup] = None
    ) -> Optional[Dict[str, Union[torch.Tensor, Any]]]:
        """Broadcast the input tensor dictionary.
        NOTE: `src` is the local rank of the source rank.
        """
        # Bypass the function if we are using only 1 GPU.
        if (not torch.distributed.is_initialized() or self.world_size == 1):
            return tensor_dict

        group = self.device_group
        metadata_group = self.cpu_group
        assert src < self.world_size, f"Invalid src rank ({src})"

        rank_in_group = self.rank_in_group
        if rank_in_group == src:
            metadata_list: List[Tuple[Any, Any]] = []
            assert isinstance(
                tensor_dict,
                dict), (f"Expecting a dictionary, got {type(tensor_dict)}")
            metadata_list, tensor_list = _split_tensor_dict(tensor_dict)
            # `metadata_list` lives in CPU memory.
            # `broadcast_object_list` has serialization & deserialization,
            # all happening on CPU. Therefore, we can use the CPU group.
            self.broadcast_object(metadata_list, src=src)
            async_handles = []
            for tensor in tensor_list:
                if tensor.numel() == 0:
                    # Skip broadcasting empty tensors.
                    continue
                if tensor.is_cpu:
                    # use metadata_group for CPU tensors
                    handle = torch.distributed.broadcast(tensor,
                                                         src=self.ranks[src],
                                                         group=metadata_group,
                                                         async_op=True)
                else:
                    # use group for GPU tensors
                    handle = torch.distributed.broadcast(tensor,
                                                         src=self.ranks[src],
                                                         group=group,
                                                         async_op=True)
                async_handles.append(handle)
            for async_handle in async_handles:
                async_handle.wait()

        else:
            metadata_list = self.broadcast_object(None, src=src)
            tensor_dict = {}
            async_handles = []
            for key, value in metadata_list:
                if isinstance(value, TensorMetadata):
                    tensor = torch.empty(value.size,
                                         dtype=value.dtype,
                                         device=value.device)
                    if tensor.numel() == 0:
                        # Skip broadcasting empty tensors.
                        tensor_dict[key] = tensor
                        continue
                    if tensor.is_cpu:
                        # use metadata_group for CPU tensors
                        handle = torch.distributed.broadcast(
                            tensor,
                            src=self.ranks[src],
                            group=metadata_group,
                            async_op=True)
                    else:
                        # use group for GPU tensors
                        handle = torch.distributed.broadcast(
                            tensor,
                            src=self.ranks[src],
                            group=group,
                            async_op=True)
                    async_handles.append(handle)
                    tensor_dict[key] = tensor
                else:
                    tensor_dict[key] = value
            for async_handle in async_handles:
                async_handle.wait()
        return tensor_dict

    def send_tensor_dict(
        self,
        tensor_dict: Dict[str, Union[torch.Tensor, Any]],
        dst: Optional[int] = None,
        all_gather_group: Optional["GroupCoordinator"] = None,
    ) -> Optional[Dict[str, Union[torch.Tensor, Any]]]:
        """Send the input tensor dictionary.
        NOTE: `dst` is the local rank of the source rank.
        """
        # Bypass the function if we are using only 1 GPU.
        if not torch.distributed.is_initialized() or self.world_size == 1:
            return tensor_dict

        all_gather_size = (1 if all_gather_group is None else
                           all_gather_group.world_size)
        all_gather_rank = (0 if all_gather_group is None else
                           all_gather_group.rank_in_group)

        group = self.device_group
        metadata_group = self.cpu_group

        if dst is None:
            dst = (self.rank_in_group + 1) % self.world_size
        assert dst < self.world_size, f"Invalid dst rank ({dst})"

        metadata_list: List[Tuple[Any, Any]] = []
        assert isinstance(
            tensor_dict,
            dict), f"Expecting a dictionary, got {type(tensor_dict)}"
        metadata_list, tensor_list = _split_tensor_dict(tensor_dict)
        # `metadata_list` lives in CPU memory.
        # `send_object_list` has serialization & deserialization,
        # all happening on CPU. Therefore, we can use the CPU group.
        self.send_object(metadata_list, dst=dst)
        for tensor in tensor_list:
            if tensor.numel() == 0:
                # Skip sending empty tensors.
                continue

            # send-allgather: send only a slice, then do allgather.
            if (all_gather_group is not None
                    and tensor.numel() % all_gather_size == 0):
                tensor = tensor.reshape(all_gather_size, -1)[all_gather_rank]

            if tensor.is_cpu:
                # use metadata_group for CPU tensors
                torch.distributed.send(tensor,
                                       dst=self.ranks[dst],
                                       group=metadata_group)
            else:
                # use group for GPU tensors
                torch.distributed.send(tensor,
                                       dst=self.ranks[dst],
                                       group=group)
        return None

    def recv_tensor_dict(
        self,
        src: Optional[int] = None,
        all_gather_group: Optional["GroupCoordinator"] = None,
    ) -> Optional[Dict[str, Union[torch.Tensor, Any]]]:
        """Recv the input tensor dictionary.
        NOTE: `src` is the local rank of the source rank.
        """
        # Bypass the function if we are using only 1 GPU.
        if not torch.distributed.is_initialized() or self.world_size == 1:
            return None

        all_gather_size = (1 if all_gather_group is None else
                           all_gather_group.world_size)
        all_gather_rank = (0 if all_gather_group is None else
                           all_gather_group.rank_in_group)

        group = self.device_group
        metadata_group = self.cpu_group

        if src is None:
            src = (self.rank_in_group - 1) % self.world_size
        assert src < self.world_size, f"Invalid src rank ({src})"

        recv_metadata_list = self.recv_object(src=src)
        tensor_dict: Dict[str, Any] = {}
        for key, value in recv_metadata_list:
            if isinstance(value, TensorMetadata):
                tensor = torch.empty(value.size,
                                     dtype=value.dtype,
                                     device=value.device)
                if tensor.numel() == 0:
                    # Skip broadcasting empty tensors.
                    tensor_dict[key] = tensor
                    continue

                # send-allgather: send only a slice, then do allgather.
                use_all_gather = (all_gather_group is not None
                                  and tensor.numel() % all_gather_size == 0)

                if use_all_gather:
                    orig_shape = tensor.shape
                    tensor = tensor.reshape(all_gather_size,
                                            -1)[all_gather_rank]

                if tensor.is_cpu:
                    # use metadata_group for CPU tensors
                    torch.distributed.recv(tensor,
                                           src=self.ranks[src],
                                           group=metadata_group)
                else:
                    # use group for GPU tensors
                    torch.distributed.recv(tensor,
                                           src=self.ranks[src],
                                           group=group)
                if use_all_gather:
                    # do the allgather
                    tensor = all_gather_group.all_gather(  # type: ignore
                        tensor, dim=0)
                    tensor = tensor.reshape(orig_shape)

                tensor_dict[key] = tensor
            else:
                tensor_dict[key] = value
        return tensor_dict

    def barrier(self):
        """Barrier synchronization among the group.
        NOTE: don't use `device_group` here! `barrier` in NCCL is
        terrible because it is internally a broadcast operation with
        secretly created GPU tensors. It is easy to mess up the current
        device. Use the CPU group instead.
        """
        torch.distributed.barrier(group=self.cpu_group)

    def send(self, tensor: torch.Tensor, dst: Optional[int] = None) -> None:
        """Sends a tensor to the destination rank in a non-blocking way"""
        """NOTE: `dst` is the local rank of the destination rank."""
        if dst is None:
            dst = (self.rank_in_group + 1) % self.world_size

        pynccl_comm = self.pynccl_comm
        if pynccl_comm is not None and not pynccl_comm.disabled:
            pynccl_comm.send(tensor, dst)
        else:
            torch.distributed.send(tensor, self.ranks[dst], self.device_group)

    def recv(self,
             size: torch.Size,
             dtype: torch.dtype,
             src: Optional[int] = None) -> torch.Tensor:
        """Receives a tensor from the source rank."""
        """NOTE: `src` is the local rank of the source rank."""
        if src is None:
            src = (self.rank_in_group - 1) % self.world_size

        tensor = torch.empty(size, dtype=dtype, device=self.device)
        pynccl_comm = self.pynccl_comm
        if pynccl_comm is not None and not pynccl_comm.disabled:
            pynccl_comm.recv(tensor, src)
        else:
            torch.distributed.recv(tensor, self.ranks[src], self.device_group)
        return tensor

    def destroy(self):
        if self.device_group is not None:
            torch.distributed.destroy_process_group(self.device_group)
            self.device_group = None
        if self.cpu_group is not None:
            torch.distributed.destroy_process_group(self.cpu_group)
            self.cpu_group = None
        if self.pynccl_comm is not None:
            self.pynccl_comm = None
        if self.ca_comm is not None:
            self.ca_comm = None
        if self.mq_broadcaster is not None:
            self.mq_broadcaster = None


_WORLD: Optional[GroupCoordinator] = None


def get_world_group() -> GroupCoordinator:
    assert _WORLD is not None, ("world group is not initialized")
    return _WORLD


def init_world_group(ranks: List[int], local_rank: int,
                     backend: str) -> GroupCoordinator:
    return GroupCoordinator(
        group_ranks=[ranks],
        local_rank=local_rank,
        torch_distributed_backend=backend,
        use_pynccl=False,
        use_custom_allreduce=False,
        use_tpu_communicator=False,
        use_hpu_communicator=False,
        use_xpu_communicator=False,
        group_name="world",
    )


def init_model_parallel_group(
    group_ranks: List[List[int]],
    local_rank: int,
    backend: str,
    use_custom_allreduce: Optional[bool] = None,
    use_message_queue_broadcaster: bool = False,
    group_name: Optional[str] = None,
) -> GroupCoordinator:
    if use_custom_allreduce is None:
        use_custom_allreduce = _ENABLE_CUSTOM_ALL_REDUCE
    from vllm.platforms import current_platform
    return GroupCoordinator(
        group_ranks=group_ranks,
        local_rank=local_rank,
        torch_distributed_backend=backend,
        use_pynccl=current_platform.is_cuda_alike(),
        use_custom_allreduce=current_platform.is_cuda_alike()
        and use_custom_allreduce,
        use_tpu_communicator=True,
        use_hpu_communicator=True,
        use_xpu_communicator=True,
        use_message_queue_broadcaster=use_message_queue_broadcaster,
        group_name=group_name,
    )


_TP: Optional[GroupCoordinator] = None


def get_tp_group() -> GroupCoordinator:
    assert _TP is not None, ("tensor model parallel group is not initialized")
    return _TP


# kept for backward compatibility
get_tensor_model_parallel_group = get_tp_group


_SP: Optional[GroupCoordinator] = None
def get_sp_group() -> GroupCoordinator:
    assert _SP is not None
    return _SP
_SP_TP: Optional[GroupCoordinator] = None
def get_sp_tp_group() -> GroupCoordinator:
    assert _SP_TP is not None
    return _SP_TP


_PP: Optional[GroupCoordinator] = None


def get_pp_group() -> GroupCoordinator:
    assert _PP is not None, (
        "pipeline model parallel group is not initialized")
    return _PP


# kept for backward compatibility
get_pipeline_model_parallel_group = get_pp_group

_KV_TRANSFER: Optional[kv_transfer.KVTransferAgent] = None


def get_kv_transfer_group() -> kv_transfer.KVTransferAgent:
    assert _KV_TRANSFER is not None, (
        "disaggregated KV cache transfer parallel group is not initialized")
    return _KV_TRANSFER


@contextmanager
def graph_capture(device: torch.device):
    """
    `graph_capture` is a context manager which should surround the code that
    is capturing the CUDA graph. Its main purpose is to ensure that the
    some operations will be run after the graph is captured, before the graph
    is replayed. It returns a `GraphCaptureContext` object which contains the
    necessary data for the graph capture. Currently, it only contains the
    stream that the graph capture is running on. This stream is set to the
    current CUDA stream when the context manager is entered and reset to the
    default stream when the context manager is exited. This is to ensure that
    the graph capture is running on a separate stream from the default stream,
    in order to explicitly distinguish the kernels to capture
    from other kernels possibly launched on background in the default stream.
    """
    context = GraphCaptureContext(torch.cuda.Stream(device=device))
    with get_tp_group().graph_capture(context), get_pp_group().graph_capture(
            context):
        yield context


logger = init_logger(__name__)

_ENABLE_CUSTOM_ALL_REDUCE = True


def set_custom_all_reduce(enable: bool):
    global _ENABLE_CUSTOM_ALL_REDUCE
    _ENABLE_CUSTOM_ALL_REDUCE = enable


def init_distributed_environment(
    world_size: int = -1,
    rank: int = -1,
    distributed_init_method: str = "env://",
    local_rank: int = -1,
    backend: str = "nccl",
):
    logger.debug(
        "world_size=%d rank=%d local_rank=%d "
        "distributed_init_method=%s backend=%s", world_size, rank, local_rank,
        distributed_init_method, backend)
    if not torch.distributed.is_initialized():
        assert distributed_init_method is not None, (
            "distributed_init_method must be provided when initializing "
            "distributed environment")
        # this backend is used for WORLD
        torch.distributed.init_process_group(
            backend=backend,
            init_method=distributed_init_method,
            world_size=world_size,
            rank=rank)
    # set the local rank
    # local_rank is not available in torch ProcessGroup,
    # see https://github.com/pytorch/pytorch/issues/122816
    if local_rank == -1:
        # local rank not set, this usually happens in single-node
        # setting, where we can use rank as local rank
        if distributed_init_method == "env://":
            local_rank = envs.LOCAL_RANK
        else:
            local_rank = rank
    global _WORLD
    if _WORLD is None:
        ranks = list(range(torch.distributed.get_world_size()))
        _WORLD = init_world_group(ranks, local_rank, backend)
    else:
        assert _WORLD.world_size == torch.distributed.get_world_size(), (
            "world group already initialized with a different world size")


def initialize_model_parallel(
    tensor_model_parallel_size: int = 1,
    sequence_model_parallel_size: int = 1,
    pipeline_model_parallel_size: int = 1,
    backend: Optional[str] = None,
) -> None:
    """
    Initialize model parallel groups.

    Arguments:
        tensor_model_parallel_size: number of GPUs used for tensor model
            parallelism.
        sequence_model_parallel_size: number of GPUs used for sequence model
            parallelism.
        pipeline_model_parallel_size: number of GPUs used for pipeline model
            parallelism.

    Let's say we have a total of 8 GPUs denoted by g0 ... g7 and we
    use 2 GPUs to parallelize the model tensor, and 4 GPUs to parallelize
    the model pipeline. The present function will
    create 4 tensor model-parallel groups and 2 pipeline model-parallel groups:
        4 tensor model-parallel groups:
            [g0, g1], [g2, g3], [g4, g5], [g6, g7]
        2 pipeline model-parallel groups:
            [g0, g2, g4, g6], [g1, g3, g5, g7]
    Note that for efficiency, the caller should make sure adjacent ranks
    are on the same DGX box. For example if we are using 2 DGX-1 boxes
    with a total of 16 GPUs, rank 0 to 7 belong to the first box and
    ranks 8 to 15 belong to the second box.
    """
    # Get world size and rank. Ensure some consistencies.
    assert torch.distributed.is_initialized()
    world_size: int = torch.distributed.get_world_size()
    backend = backend or torch.distributed.get_backend(
        get_world_group().device_group)

<<<<<<< HEAD
    if (world_size != tensor_model_parallel_size *
            sequence_model_parallel_size * pipeline_model_parallel_size):
=======
    if (world_size
            != tensor_model_parallel_size * pipeline_model_parallel_size):
>>>>>>> 0408efc6
        raise RuntimeError(
            f"world_size ({world_size}) is not equal to "
            f"tensor_model_parallel_size ({tensor_model_parallel_size}) x "
            f"sequence_model_parallel_size ({sequence_model_parallel_size}) x "
            f"pipeline_model_parallel_size ({pipeline_model_parallel_size})")

    # Build the tensor model-parallel groups.
    num_tensor_model_parallel_groups: int = (world_size //
                                             tensor_model_parallel_size)
    global _TP
    assert _TP is None, ("tensor model parallel group is already initialized")
    group_ranks = []
    for i in range(num_tensor_model_parallel_groups):
        ranks = list(
            range(i * tensor_model_parallel_size,
                  (i + 1) * tensor_model_parallel_size))
        group_ranks.append(ranks)

    # message queue broadcaster is only used in tensor model parallel group
    _TP = init_model_parallel_group(group_ranks,
                                    get_world_group().local_rank,
                                    backend,
                                    use_message_queue_broadcaster=True,
                                    group_name="tp")

    # Build the pipeline model-parallel groups.
    num_pipeline_model_parallel_groups: int = (world_size //
                                               pipeline_model_parallel_size)
    global _PP
    assert _PP is None, (
        "pipeline model parallel group is already initialized")
    group_ranks = []
    for i in range(num_pipeline_model_parallel_groups):
        ranks = list(range(i, world_size, num_pipeline_model_parallel_groups))
        group_ranks.append(ranks)
    # pipeline parallel does not need custom allreduce
    _PP = init_model_parallel_group(group_ranks,
                                    get_world_group().local_rank,
                                    backend,
                                    use_custom_allreduce=False,
                                    group_name="pp")
    
    # Build the sequence model-parallel groups.
    ulysses_model_parallel_size = tensor_model_parallel_size * sequence_model_parallel_size
    global _SP
    assert _SP is None, ("sequence model parallel group is already initialized")
    group_ranks = []
    for i in range(pipeline_model_parallel_size):
        for j in range(tensor_model_parallel_size):
            ranks = list(
                range(i * ulysses_model_parallel_size + j,
                      (i + 1) * ulysses_model_parallel_size + j,
                      tensor_model_parallel_size))
            group_ranks.append(ranks)
    _SP = init_model_parallel_group(group_ranks,
                                    get_world_group().local_rank,
                                    backend,
                                    group_name="sp")
    global _SP_TP
    assert _SP_TP is None
    group_ranks = []
    for i in range(pipeline_model_parallel_size):
        ranks = list(range(i * ulysses_model_parallel_size, (i + 1) * ulysses_model_parallel_size))
        group_ranks.append(ranks)
    _SP_TP = init_model_parallel_group(group_ranks,
                                        get_world_group().local_rank,
                                        backend,
                                        group_name="sp_tp")

def ensure_kv_transfer_initialized(vllm_config: "VllmConfig") -> None:
    """
    Initialize KV cache transfer parallel group.
    """

    global _KV_TRANSFER

    if vllm_config.kv_transfer_config is None:
        return

    if all([
            vllm_config.kv_transfer_config.need_kv_parallel_group, _KV_TRANSFER
            is None
    ]):
        _KV_TRANSFER = kv_transfer.KVTransferAgent(
            rank=get_world_group().rank,
            local_rank=get_world_group().local_rank,
            config=vllm_config)


def ensure_model_parallel_initialized(
    tensor_model_parallel_size: int,
    sequence_model_parallel_size: int,
    pipeline_model_parallel_size: int,
    backend: Optional[str] = None,
) -> None:
    """Helper to initialize model parallel groups if they are not initialized,
    or ensure tensor-parallel and pipeline-parallel sizes are equal to expected
    values if the model parallel groups are initialized.
    """
    backend = backend or torch.distributed.get_backend(
        get_world_group().device_group)
    if not model_parallel_is_initialized():
        initialize_model_parallel(tensor_model_parallel_size,
                                  sequence_model_parallel_size,
                                  pipeline_model_parallel_size, backend)
        return

    assert (
        get_tensor_model_parallel_world_size() == tensor_model_parallel_size
    ), ("tensor parallel group already initialized, but of unexpected size: "
        f"{get_tensor_model_parallel_world_size()=} vs. "
        f"{tensor_model_parallel_size=}")
    sp_world_size = get_sp_group().world_size
    assert (sp_world_size == sequence_model_parallel_size), (
        "sequence parallel group already initialized, but of unexpected size: "
        f"{sp_world_size=} vs. "
        f"{sequence_model_parallel_size=}")
    pp_world_size = get_pp_group().world_size
    assert (pp_world_size == pipeline_model_parallel_size), (
        "pipeline parallel group already initialized, but of unexpected size: "
        f"{pp_world_size=} vs. "
        f"{pipeline_model_parallel_size=}")


def model_parallel_is_initialized():
    """Check if tensor and pipeline parallel groups are initialized."""
    return (_TP is not None and _PP is not None)


_TP_STATE_PATCHED = False


@contextmanager
def patch_tensor_parallel_group(tp_group: GroupCoordinator):
    """Patch the tp group temporarily until this function ends.

    This method is for draft workers of speculative decoding to run draft model
    with different tp degree from that of target model workers.

    Args:
        tp_group (GroupCoordinator): the tp group coordinator
    """
    global _TP_STATE_PATCHED
    assert not _TP_STATE_PATCHED, "Should not call when it's already patched"

    _TP_STATE_PATCHED = True
    old_tp_group = get_tp_group()
    global _TP
    _TP = tp_group
    try:
        yield
    finally:
        # restore the original state
        _TP_STATE_PATCHED = False
        _TP = old_tp_group


def get_tensor_model_parallel_world_size():
    """Return world size for the tensor model parallel group."""
    return get_tp_group().world_size


def get_tensor_model_parallel_rank():
    """Return my rank for the tensor model parallel group."""
    return get_tp_group().rank_in_group


def destroy_model_parallel():
    """Set the groups to none and destroy them."""
    global _TP
    if _TP:
        _TP.destroy()
    _TP = None

    global _SP
    if _SP:
        _SP.destroy()
    _SP = None

    global _PP
    if _PP:
        _PP.destroy()
    _PP = None


def destroy_distributed_environment():
    global _WORLD
    if _WORLD:
        _WORLD.destroy()
    _WORLD = None
    if torch.distributed.is_initialized():
        torch.distributed.destroy_process_group()


def cleanup_dist_env_and_memory(shutdown_ray: bool = False):
    destroy_model_parallel()
    destroy_distributed_environment()
    with contextlib.suppress(AssertionError):
        torch.distributed.destroy_process_group()
    if shutdown_ray:
        import ray  # Lazy import Ray
        ray.shutdown()
    gc.collect()
    from vllm.platforms import current_platform
    if not current_platform.is_cpu():
        torch.cuda.empty_cache()
    try:
        torch._C._host_emptyCache()
    except AttributeError:
        logger.warning(
            "torch._C._host_emptyCache() only available in Pytorch >=2.5")


def in_the_same_node_as(pg: Union[ProcessGroup, StatelessProcessGroup],
                        source_rank: int = 0) -> List[bool]:
    """
    This is a collective operation that returns if each rank is in the same node
    as the source rank. It tests if processes are attached to the same
    memory system (shared access to shared memory).
    """
    if isinstance(pg, ProcessGroup):
        assert torch.distributed.get_backend(
            pg) != torch.distributed.Backend.NCCL, (
                "in_the_same_node_as should be tested with a non-NCCL group.")
        # local rank inside the group
        rank = torch.distributed.get_rank(group=pg)
        world_size = torch.distributed.get_world_size(group=pg)

        # global ranks of the processes in the group
        ranks = torch.distributed.get_process_group_ranks(pg)
    else:
        rank = pg.rank
        world_size = pg.world_size
        ranks = list(range(world_size))

    # local tensor in each process to store the result
    is_in_the_same_node = torch.tensor([0] * world_size, dtype=torch.int32)

    magic_message = b"magic_message"
    shm = None

    try:
        with contextlib.suppress(OSError):
            if rank == source_rank:
                # create a shared memory segment
                shm = shared_memory.SharedMemory(create=True, size=128)
                shm.buf[:len(magic_message)] = magic_message
                if isinstance(pg, ProcessGroup):
                    torch.distributed.broadcast_object_list(
                        [shm.name], src=ranks[source_rank], group=pg)
                else:
                    pg.broadcast_obj(shm.name, src=source_rank)
                is_in_the_same_node[rank] = 1
            else:
                # try to open the shared memory segment
                if isinstance(pg, ProcessGroup):
                    recv = [None]
                    torch.distributed.broadcast_object_list(
                        recv, src=ranks[source_rank], group=pg)
                    name = recv[0]
                else:
                    name = pg.broadcast_obj(None, src=source_rank)
                # fix to https://stackoverflow.com/q/62748654/9191338
                # Python incorrectly tracks shared memory even if it is not
                # created by the process. The following patch is a workaround.
                with patch("multiprocessing.resource_tracker.register",
                           lambda *args, **kwargs: None):
                    shm = shared_memory.SharedMemory(name=name)
                if shm.buf[:len(magic_message)] == magic_message:
                    is_in_the_same_node[rank] = 1
    except Exception as e:
        logger.error("Error ignored in is_in_the_same_node: %s", e)
    finally:
        if shm:
            shm.close()

    if isinstance(pg, ProcessGroup):
        torch.distributed.barrier(group=pg)
    else:
        pg.barrier()

    # clean up the shared memory segment
    with contextlib.suppress(OSError):
        if rank == source_rank and shm:
            shm.unlink()

    if isinstance(pg, ProcessGroup):
        torch.distributed.all_reduce(is_in_the_same_node, group=pg)
        aggregated_data = is_in_the_same_node
    else:
        aggregated_data = torch.zeros_like(is_in_the_same_node)
        for i in range(world_size):
            rank_data = pg.broadcast_obj(is_in_the_same_node, src=i)
            aggregated_data += rank_data

    return [x == 1 for x in aggregated_data.tolist()]<|MERGE_RESOLUTION|>--- conflicted
+++ resolved
@@ -1037,14 +1037,9 @@
     world_size: int = torch.distributed.get_world_size()
     backend = backend or torch.distributed.get_backend(
         get_world_group().device_group)
-
-<<<<<<< HEAD
+    
     if (world_size != tensor_model_parallel_size *
             sequence_model_parallel_size * pipeline_model_parallel_size):
-=======
-    if (world_size
-            != tensor_model_parallel_size * pipeline_model_parallel_size):
->>>>>>> 0408efc6
         raise RuntimeError(
             f"world_size ({world_size}) is not equal to "
             f"tensor_model_parallel_size ({tensor_model_parallel_size}) x "
